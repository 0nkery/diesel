--- conflicted
+++ resolved
@@ -20,14 +20,9 @@
     (cd diesel && travis-cargo test -- --no-default-features --features "extras $BACKEND")
   fi &&
   (cd diesel && travis-cargo test -- --no-default-features --features "extras with-deprecated $BACKEND") &&
-<<<<<<< HEAD
-  (cd diesel_derives2 && travis-cargo test -- --features "$BACKEND") &&
-=======
-  (cd diesel_derives && travis-cargo test -- --features "diesel/$BACKEND") &&
-  (cd diesel_derives2 && travis-cargo test -- --features "diesel/$BACKEND diesel_migrations/$BACKEND") &&
->>>>>>> 11743171
+  (cd diesel_derives2 && travis-cargo test -- --features "diesel/$BACKEND") &&
   if [[ "$TRAVIS_RUST_VERSION" == nightly* ]]; then
-    (cd diesel_derives2 && travis-cargo test -- --features "nightly diesel/$BACKEND diesel_migrations/$BACKEND")
+    (cd diesel_derives2 && travis-cargo test -- --features "diesel/unstable diesel/$BACKEND")
   fi &&
   (cd "examples/$BACKEND" && ./test_all) &&
   (cd diesel_cli && travis-cargo test -- --no-default-features --features "$BACKEND") &&
